--- conflicted
+++ resolved
@@ -249,11 +249,7 @@
             method: resolvedOptions.method,
             data: opts?.data as any,
             headers: opts?.headers,
-<<<<<<< HEAD
             context: {},
-=======
-            context: Object.assign({}, extractedFn),
->>>>>>> 405a60a4
           }).then((d) => {
             if (d.error) throw d.error
             return d.result
