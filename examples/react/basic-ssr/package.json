--- conflicted
+++ resolved
@@ -15,14 +15,9 @@
     "debug": "node --inspect-brk server"
   },
   "dependencies": {
-<<<<<<< HEAD
-    "@tanstack/react-loaders": "workspace:0.0.1-beta.59",
-    "@tanstack/react-router": "0.0.1-beta.60",
-    "@tanstack/react-router-devtools": "0.0.1-beta.60",
-=======
+    "@tanstack/react-loaders": "0.0.1-beta.59",
     "@tanstack/react-router": "0.0.1-beta.61",
     "@tanstack/react-router-devtools": "0.0.1-beta.61",
->>>>>>> 9ca39750
     "@tanstack/router-cli": "0.0.1-beta.58",
     "axios": "^1.1.3",
     "react": "^18.2.0",
